--- conflicted
+++ resolved
@@ -1,279 +1,274 @@
-""" 
-<<<<<<< HEAD
-This bot is a bot from episode 2 of Bits of Code. 
-It is a simple bot that expands to gold bases and builds zealots trying to reach Max supply by 5:46 in game time. 
-=======
-This bot is a bot from episode 2 of Bits of Code(https://bit.ly/3TjclBh). 
-It is a simple bot that expands to gold bases and builds zealots trying to reach Max supply by 5:42 in game time. 
->>>>>>> b7dc0452
-use the map Prion Terrace. 
-
-Download the map from the following link: https://bit.ly/3UUr1bk
-"""
-
-from loguru import logger
-
-from sc2.bot_ai import BotAI, Race
-from sc2.data import Result
-from sc2.ids.unit_typeid import UnitTypeId
-from sc2.ids.ability_id import AbilityId
-from sc2.ids.upgrade_id import UpgradeId
-from sc2.ids.buff_id import BuffId
-from sc2.position import Point2
-from sc2.unit import Unit
-from sc2 import position
-from sc2.constants import UnitTypeId
-
-
-class CompetitiveBot(BotAI):
-    NAME: str = "DragonBot"
-    """This bot's name"""
-    #keep track of the last expansion index
-    def __init__(self):
-        super().__init__()
-        self.last_expansion_index = -1
-        self.first_nexus = None
-
-    RACE: Race = Race.Protoss
-    """This bot's Starcraft 2 race.
-    Options are:
-        Race.Terran
-        Race.Zerg
-        Race.Protoss
-        Race.Random
-    """
-
-    async def on_start(self):
-        """
-        This code runs once at the start of the game
-        Do things here before the game starts
-        """
-        print("Game started")
-        
-    #Create a list of  all gold starting locations
-    def _find_gold_expansions(self) -> list[Point2]:
-            gold_mfs: list[Unit] = [
-                mf for mf in self.mineral_field
-                if mf.type_id in {UnitTypeId.RICHMINERALFIELD, UnitTypeId.RICHMINERALFIELD750}
-            ]
-
-            gold_expansions: list[Point2] = []
-
-            # check if gold_mfs are on the map
-            if len(gold_mfs) > 0:     
-                for expansion in self.expansion_locations_list:
-                    for gold_mf in gold_mfs:
-                        if gold_mf.position.distance_to(expansion) < 12.5:
-                            gold_expansions.append(expansion)
-                            break
-            # sort gold_expansions by proximity to the bot's starting location
-            gold_expansions.sort(key=lambda x: x.distance_to(self.start_location))
-
-            return gold_expansions        
-    
-    async def warp_new_units(self, pylon):
-        #warp in zealots from warpgates near a pylon if below supply cap
-        for warpgate in self.structures(UnitTypeId.WARPGATE).ready.idle:
-            abililities = await self.get_available_abilities(warpgate)
-            if self.can_afford(UnitTypeId.ZEALOT) and AbilityId.WARPGATETRAIN_ZEALOT in abililities and self.supply_used < 200:
-                position = pylon.position.to2.random_on_distance(4)
-                placement = await self.find_placement(AbilityId.WARPGATETRAIN_ZEALOT, position, placement_step=1)
-                if placement is None:
-                    # return ActionResult.CantFindPlacementLocation
-                    logger.info("can't place")
-                    return
-                warpgate.warp_in(UnitTypeId.ZEALOT, placement)
-    
-    
-    async def on_step(self, iteration: int):
-        """
-        This code runs continually throughout the game
-        """
-        target_base_count = 6    # Number of total bases to expand to before stoping
-        expansion_loctions_list = self._find_gold_expansions()   # Define expansion locations
-
-        await self.distribute_workers()  # Distribute workers to mine minerals and gas
-        nexus = self.townhalls.ready.random
-        closest = self.start_location
-        
-    
-      
-        
-
-        # Build a pylon if we are low on supply up until 4 bases after 4 bases build pylons until supply cap is 200
-        if self.supply_left <= 2 and self.already_pending(UnitTypeId.PYLON) == 0 and self.structures(UnitTypeId.PYLON).amount < 1: 
-            if self.can_afford(UnitTypeId.PYLON):
-                await self.build(UnitTypeId.PYLON, near=nexus.position.towards(self.game_info.map_center, 10))
-                print(self.time_formatted, "building pylon")
-        # When we hit 4 gateways, build an extra Pylon if we have less than 2
-        elif self.structures(UnitTypeId.PYLON).amount  < 2 and self.townhalls.amount == 10:
-            if self.can_afford(UnitTypeId.PYLON) and self.already_pending(UnitTypeId.PYLON) == 0:
-                await self.build(UnitTypeId.PYLON, near=closest.towards_with_random_angle(self.game_info.map_center, 15))
-                print(self.time_formatted, "building pylon - 2")
-        # After 13 warpgates, build pylons until supply cap is 200 and we are at 6 bases - pylon explosion
-        elif self.structures(UnitTypeId.GATEWAY).amount + self.structures(UnitTypeId.WARPGATE).amount >= 11 and self.supply_cap < 200:
-            direction = Point2((0, 3))  
-            if self.can_afford(UnitTypeId.PYLON) and self.structures(UnitTypeId.PYLON).amount + self.already_pending(UnitTypeId.PYLON) < 14:
-                await self.build(UnitTypeId.PYLON, near=closest.position + direction * 10)
-
-       
-        # train probes on nexuses that are undersaturated
-        # if nexus.assigned_harvesters < nexus.ideal_harvesters and nexus.is_idle:
-        if self.supply_workers + self.already_pending(UnitTypeId.PROBE) <  self.townhalls.amount * 22 and nexus.is_idle:
-            if self.can_afford(UnitTypeId.PROBE):
-                nexus.train(UnitTypeId.PROBE)
-        
-                    
-        # Building Probes
-        if self.supply_used < 200 and self.structures(UnitTypeId.PYLON).amount == 14: # quick build to 200 supply with probes
-            for nexus in self.townhalls.ready:
-                if self.can_afford(UnitTypeId.PROBE) and nexus.is_idle:
-                    nexus.train(UnitTypeId.PROBE)
-        
-        # move a probe 275 minerals in advance to each in advance to the next base location to cut down on travel time
-        """if self.last_expansion_index < 3:
-            if self.minerals > 275: 
-                location = expansion_loctions_list[self.last_expansion_index] 
-                worker = self.workers.closest_to(location)
-                worker.move(location, queue=False)"""
-            
-                    
-        # if we have less than target base count and build 5 nexuses at gold bases and then build at other locations
-        if self.last_expansion_index < 3 and self.townhalls.amount < target_base_count:
-            if self.can_afford(UnitTypeId.NEXUS): 
-                    self.last_expansion_index += 1
-                    await self.expand_now(location=expansion_loctions_list[self.last_expansion_index])
-                    print(self.time_formatted, "expanding to gold bases", self.last_expansion_index, "of", len(expansion_loctions_list), "total current bases=", self.townhalls.amount)
-        if self.last_expansion_index == 3 and self.townhalls.amount < target_base_count:
-            if self.can_afford(UnitTypeId.NEXUS):
-                await self.expand_now()
-                print(self.time_formatted, "expanding to",self.last_expansion_index,"th location, total current bases=", self.townhalls.amount)
-                
-            
-            
-        
-        # Key buildings: after 4 nexuses are built, build gateways and cybernetics core once pylon is complete and keep building up to 13 warpgates after warpgate researched
-        if self.structures(UnitTypeId.PYLON).ready:
-            # Select a pylon
-            pylon = self.structures(UnitTypeId.PYLON).ready.random
-            # Get the positions around the pylon
-            # Get the positions around the pylon
-            positions = [Point2((pylon.position.x + x, pylon.position.y + y)) for x in range(-6, 7) for y in range(-6, 7)]
-            # Sort the positions by distance to the pylon
-            positions.sort(key=lambda pos: pylon.position.distance_to(pos))
-            if self.townhalls.amount >= 4 and self.structures(UnitTypeId.GATEWAY).amount + self.structures(UnitTypeId.WARPGATE).amount < 1 and self.already_pending(UnitTypeId.GATEWAY) == 0 and not self.structures(UnitTypeId.CYBERNETICSCORE):
-                for pos in positions:
-                    # Check if the position is valid for building
-                    if await self.can_place_single(UnitTypeId.GATEWAY, pos):
-                    # If the position is valid, build the gateway
-                        if self.can_afford(UnitTypeId.GATEWAY):
-                            await self.build(UnitTypeId.GATEWAY, near=pos)
-            elif self.structures(UnitTypeId.WARPGATE).amount + self.structures(UnitTypeId.GATEWAY).amount < 11 and self.townhalls.amount == 6:
-                for pos in positions:
-                # Check if the position is valid for building
-                    if await self.can_place_single(UnitTypeId.GATEWAY, pos):
-                    # If the position is valid, build the gateway
-                        if self.can_afford(UnitTypeId.GATEWAY):
-                            await self.build(UnitTypeId.GATEWAY, near=pos)
-                            break
-            if self.structures(UnitTypeId.CYBERNETICSCORE).amount < 1 and self.already_pending(UnitTypeId.CYBERNETICSCORE) == 0 and self.structures(UnitTypeId.ASSIMILATOR):
-                if self.can_afford(UnitTypeId.CYBERNETICSCORE) and self.structures(UnitTypeId.GATEWAY).ready:
-                    for pos in positions:
-                        # Check if the position is valid for building
-                        if await self.can_place_single(UnitTypeId.CYBERNETICSCORE, pos):
-                            # If the position is valid, build the Cybernetics Core
-                            await self.build(UnitTypeId.CYBERNETICSCORE, near=pos)
-                            print(self.time_formatted, "building cybernetics core")
-                            break
-
-       
-        # build 1 gas near the starting nexus
-        if self.townhalls.amount >= 4:
-            if self.structures(UnitTypeId.ASSIMILATOR).amount + self.already_pending(UnitTypeId.ASSIMILATOR) < 1:
-                if self.can_afford(UnitTypeId.ASSIMILATOR):
-                    vgs = self.vespene_geyser.closer_than(15, closest)
-                    if vgs:
-                        worker = self.select_build_worker(vgs.first.position)
-                        if worker is None:
-                            return
-                        worker.build(UnitTypeId.ASSIMILATOR, vgs.first)
-        
-        # saturate the gas 
-        for assimilator in self.gas_buildings:
-            if assimilator.assigned_harvesters < assimilator.ideal_harvesters:
-                workers = self.workers.closer_than(10, assimilator)
-                if workers:
-                    workers.random.gather(assimilator)   
-        # put idle probes to work
-        for probe in self.workers.idle:
-            probe.gather(self.mineral_field.closest_to(nexus))
-
-        # Research Warp Gate if Cybernetics Core is complete
-        if self.structures(UnitTypeId.CYBERNETICSCORE).ready and self.can_afford(UpgradeId.WARPGATERESEARCH) and self.already_pending_upgrade(UpgradeId.WARPGATERESEARCH) == 0:
-            ccore = self.structures(UnitTypeId.CYBERNETICSCORE).ready.first
-            if ccore.is_idle:
-                ccore.research(UpgradeId.WARPGATERESEARCH)
-                        
-        # Morph to warp gates when warp gate research is complete
-        if self.already_pending_upgrade(UpgradeId.WARPGATERESEARCH) == 0 and self.structures(UnitTypeId.GATEWAY).ready:
-            for gateway in self.structures(UnitTypeId.GATEWAY).ready.idle:
-                gateway(AbilityId.MORPH_WARPGATE)
-
-        # warp in zealots from warpgates near a pylon if there are 6 warpgates else build zealots
-        if self.structures(UnitTypeId.WARPGATE).ready:
-            if self.structures(UnitTypeId.WARPGATE).amount + self.structures(UnitTypeId.GATEWAY).amount >= 11:
-                await self.warp_new_units(pylon)
-        elif not self.structures(UnitTypeId.WARPGATE).ready: 
-            if self.structures(UnitTypeId.GATEWAY).amount + self.already_pending(UnitTypeId.GATEWAY)>= 10:
-                for gateway in self.structures(UnitTypeId.GATEWAY).ready.idle:
-                    if self.can_afford(UnitTypeId.ZEALOT):
-                        gateway.train(UnitTypeId.ZEALOT)
-        
-        
-        
-        
-        # if we hit supply cap surrender if not move zealtots to the center of the map
-        zealots = self.units(UnitTypeId.ZEALOT)
-        if self.supply_used == 200:
-            print(self.time_formatted, "supply cap reached with:", self.structures(UnitTypeId.WARPGATE).ready.amount, "warpgates","+", self.structures(UnitTypeId.PYLON).ready.amount, "pylons", "and", self.townhalls.amount, "nexuses", "+", self.units(UnitTypeId.ZEALOT).amount, "zealots","and", self.workers.amount, "probes")
-            await self.chat_send("Suppy Cap Reached at:" + self.time_formatted)
-            self.client.leave
-        else:
-            for zealot in zealots:
-                zealot(AbilityId.ATTACK, nexus.position.towards(self.game_info.map_center, 5))
-        
-
-        # Chrono boost nexus if cybernetics core is not idle and warpgates WARPGATETRAIN_ZEALOT is not available         
-        if self.structures(UnitTypeId.WARPGATE).amount + self.structures(UnitTypeId.GATEWAY).amount >= 11:
-            warpgates = self.structures(UnitTypeId.WARPGATE).ready
-            for warpgate in warpgates:
-                abilities = await self.get_available_abilities(warpgate)
-                if not AbilityId.WARPGATETRAIN_ZEALOT in abilities:
-                    if not warpgate.has_buff(BuffId.CHRONOBOOSTENERGYCOST):
-                        if nexus.energy >= 50:
-                            nexus(AbilityId.EFFECT_CHRONOBOOSTENERGYCOST, warpgate)
-        elif self.structures(UnitTypeId.CYBERNETICSCORE).ready:
-            ccore = self.structures(UnitTypeId.CYBERNETICSCORE).ready.first
-            if not ccore.has_buff(BuffId.CHRONOBOOSTENERGYCOST) and not ccore.is_idle:
-                if nexus.energy >= 50:
-                    nexus(AbilityId.EFFECT_CHRONOBOOSTENERGYCOST, ccore)
-        else:
-            if not nexus.has_buff(BuffId.CHRONOBOOSTENERGYCOST) and not nexus.is_idle:
-                if nexus.energy >= 50 and self.time > 17:
-                    nexus(AbilityId.EFFECT_CHRONOBOOSTENERGYCOST, nexus)
-        
-    
-        
-
-
-        
-
-        
-            
-    
-    async def on_end(self, result: Result):
-        """
-        This code runs once at the end of the game
-        Do things here after the game ends
-        """
-        print("Game ended.")
+""" 
+This bot is a bot from episode 2 of Bits of Code(https://bit.ly/3TjclBh). 
+It is a simple bot that expands to gold bases and builds zealots trying to reach Max supply by 5:42 in game time. 
+use the map Prion Terrace. 
+
+Download the map from the following link: https://bit.ly/3UUr1bk
+"""
+
+from loguru import logger
+
+from sc2.bot_ai import BotAI, Race
+from sc2.data import Result
+from sc2.ids.unit_typeid import UnitTypeId
+from sc2.ids.ability_id import AbilityId
+from sc2.ids.upgrade_id import UpgradeId
+from sc2.ids.buff_id import BuffId
+from sc2.position import Point2
+from sc2.unit import Unit
+from sc2 import position
+from sc2.constants import UnitTypeId
+
+
+class CompetitiveBot(BotAI):
+    NAME: str = "DragonBot"
+    """This bot's name"""
+    #keep track of the last expansion index
+    def __init__(self):
+        super().__init__()
+        self.last_expansion_index = -1
+        self.first_nexus = None
+
+    RACE: Race = Race.Protoss
+    """This bot's Starcraft 2 race.
+    Options are:
+        Race.Terran
+        Race.Zerg
+        Race.Protoss
+        Race.Random
+    """
+
+    async def on_start(self):
+        """
+        This code runs once at the start of the game
+        Do things here before the game starts
+        """
+        print("Game started")
+        
+    #Create a list of  all gold starting locations
+    def _find_gold_expansions(self) -> list[Point2]:
+            gold_mfs: list[Unit] = [
+                mf for mf in self.mineral_field
+                if mf.type_id in {UnitTypeId.RICHMINERALFIELD, UnitTypeId.RICHMINERALFIELD750}
+            ]
+
+            gold_expansions: list[Point2] = []
+
+            # check if gold_mfs are on the map
+            if len(gold_mfs) > 0:     
+                for expansion in self.expansion_locations_list:
+                    for gold_mf in gold_mfs:
+                        if gold_mf.position.distance_to(expansion) < 12.5:
+                            gold_expansions.append(expansion)
+                            break
+            # sort gold_expansions by proximity to the bot's starting location
+            gold_expansions.sort(key=lambda x: x.distance_to(self.start_location))
+
+            return gold_expansions        
+    
+    async def warp_new_units(self, pylon):
+        #warp in zealots from warpgates near a pylon if below supply cap
+        for warpgate in self.structures(UnitTypeId.WARPGATE).ready.idle:
+            abililities = await self.get_available_abilities(warpgate)
+            if self.can_afford(UnitTypeId.ZEALOT) and AbilityId.WARPGATETRAIN_ZEALOT in abililities and self.supply_used < 200:
+                position = pylon.position.to2.random_on_distance(4)
+                placement = await self.find_placement(AbilityId.WARPGATETRAIN_ZEALOT, position, placement_step=1)
+                if placement is None:
+                    # return ActionResult.CantFindPlacementLocation
+                    logger.info("can't place")
+                    return
+                warpgate.warp_in(UnitTypeId.ZEALOT, placement)
+    
+    
+    async def on_step(self, iteration: int):
+        """
+        This code runs continually throughout the game
+        """
+        target_base_count = 6    # Number of total bases to expand to before stoping
+        expansion_loctions_list = self._find_gold_expansions()   # Define expansion locations
+
+        await self.distribute_workers()  # Distribute workers to mine minerals and gas
+        nexus = self.townhalls.ready.random
+        closest = self.start_location
+        
+    
+      
+        
+
+        # Build a pylon if we are low on supply up until 4 bases after 4 bases build pylons until supply cap is 200
+        if self.supply_left <= 2 and self.already_pending(UnitTypeId.PYLON) == 0 and self.structures(UnitTypeId.PYLON).amount < 1: 
+            if self.can_afford(UnitTypeId.PYLON):
+                await self.build(UnitTypeId.PYLON, near=nexus.position.towards(self.game_info.map_center, 10))
+                print(self.time_formatted, "building pylon")
+        # When we hit 4 gateways, build an extra Pylon if we have less than 2
+        elif self.structures(UnitTypeId.PYLON).amount  < 2 and self.townhalls.amount == 10:
+            if self.can_afford(UnitTypeId.PYLON) and self.already_pending(UnitTypeId.PYLON) == 0:
+                await self.build(UnitTypeId.PYLON, near=closest.towards_with_random_angle(self.game_info.map_center, 15))
+                print(self.time_formatted, "building pylon - 2")
+        # After 13 warpgates, build pylons until supply cap is 200 and we are at 6 bases - pylon explosion
+        elif self.structures(UnitTypeId.GATEWAY).amount + self.structures(UnitTypeId.WARPGATE).amount >= 11 and self.supply_cap < 200:
+            direction = Point2((0, 3))  
+            if self.can_afford(UnitTypeId.PYLON) and self.structures(UnitTypeId.PYLON).amount + self.already_pending(UnitTypeId.PYLON) < 14:
+                await self.build(UnitTypeId.PYLON, near=closest.position + direction * 10)
+
+       
+        # train probes on nexuses that are undersaturated
+        # if nexus.assigned_harvesters < nexus.ideal_harvesters and nexus.is_idle:
+        if self.supply_workers + self.already_pending(UnitTypeId.PROBE) <  self.townhalls.amount * 22 and nexus.is_idle:
+            if self.can_afford(UnitTypeId.PROBE):
+                nexus.train(UnitTypeId.PROBE)
+        
+                    
+        # Building Probes
+        if self.supply_used < 200 and self.structures(UnitTypeId.PYLON).amount == 14: # quick build to 200 supply with probes
+            for nexus in self.townhalls.ready:
+                if self.can_afford(UnitTypeId.PROBE) and nexus.is_idle:
+                    nexus.train(UnitTypeId.PROBE)
+        
+        # move a probe 275 minerals in advance to each in advance to the next base location to cut down on travel time
+        """if self.last_expansion_index < 3:
+            if self.minerals > 275: 
+                location = expansion_loctions_list[self.last_expansion_index] 
+                worker = self.workers.closest_to(location)
+                worker.move(location, queue=False)"""
+            
+                    
+        # if we have less than target base count and build 5 nexuses at gold bases and then build at other locations
+        if self.last_expansion_index < 3 and self.townhalls.amount < target_base_count:
+            if self.can_afford(UnitTypeId.NEXUS): 
+                    self.last_expansion_index += 1
+                    await self.expand_now(location=expansion_loctions_list[self.last_expansion_index])
+                    print(self.time_formatted, "expanding to gold bases", self.last_expansion_index, "of", len(expansion_loctions_list), "total current bases=", self.townhalls.amount)
+        if self.last_expansion_index == 3 and self.townhalls.amount < target_base_count:
+            if self.can_afford(UnitTypeId.NEXUS):
+                await self.expand_now()
+                print(self.time_formatted, "expanding to",self.last_expansion_index,"th location, total current bases=", self.townhalls.amount)
+                
+            
+            
+        
+        # Key buildings: after 4 nexuses are built, build gateways and cybernetics core once pylon is complete and keep building up to 13 warpgates after warpgate researched
+        if self.structures(UnitTypeId.PYLON).ready:
+            # Select a pylon
+            pylon = self.structures(UnitTypeId.PYLON).ready.random
+            # Get the positions around the pylon
+            # Get the positions around the pylon
+            positions = [Point2((pylon.position.x + x, pylon.position.y + y)) for x in range(-6, 7) for y in range(-6, 7)]
+            # Sort the positions by distance to the pylon
+            positions.sort(key=lambda pos: pylon.position.distance_to(pos))
+            if self.townhalls.amount >= 4 and self.structures(UnitTypeId.GATEWAY).amount + self.structures(UnitTypeId.WARPGATE).amount < 1 and self.already_pending(UnitTypeId.GATEWAY) == 0 and not self.structures(UnitTypeId.CYBERNETICSCORE):
+                for pos in positions:
+                    # Check if the position is valid for building
+                    if await self.can_place_single(UnitTypeId.GATEWAY, pos):
+                    # If the position is valid, build the gateway
+                        if self.can_afford(UnitTypeId.GATEWAY):
+                            await self.build(UnitTypeId.GATEWAY, near=pos)
+            elif self.structures(UnitTypeId.WARPGATE).amount + self.structures(UnitTypeId.GATEWAY).amount < 11 and self.townhalls.amount == 6:
+                for pos in positions:
+                # Check if the position is valid for building
+                    if await self.can_place_single(UnitTypeId.GATEWAY, pos):
+                    # If the position is valid, build the gateway
+                        if self.can_afford(UnitTypeId.GATEWAY):
+                            await self.build(UnitTypeId.GATEWAY, near=pos)
+                            break
+            if self.structures(UnitTypeId.CYBERNETICSCORE).amount < 1 and self.already_pending(UnitTypeId.CYBERNETICSCORE) == 0 and self.structures(UnitTypeId.ASSIMILATOR):
+                if self.can_afford(UnitTypeId.CYBERNETICSCORE) and self.structures(UnitTypeId.GATEWAY).ready:
+                    for pos in positions:
+                        # Check if the position is valid for building
+                        if await self.can_place_single(UnitTypeId.CYBERNETICSCORE, pos):
+                            # If the position is valid, build the Cybernetics Core
+                            await self.build(UnitTypeId.CYBERNETICSCORE, near=pos)
+                            print(self.time_formatted, "building cybernetics core")
+                            break
+
+       
+        # build 1 gas near the starting nexus
+        if self.townhalls.amount >= 4:
+            if self.structures(UnitTypeId.ASSIMILATOR).amount + self.already_pending(UnitTypeId.ASSIMILATOR) < 1:
+                if self.can_afford(UnitTypeId.ASSIMILATOR):
+                    vgs = self.vespene_geyser.closer_than(15, closest)
+                    if vgs:
+                        worker = self.select_build_worker(vgs.first.position)
+                        if worker is None:
+                            return
+                        worker.build(UnitTypeId.ASSIMILATOR, vgs.first)
+        
+        # saturate the gas 
+        for assimilator in self.gas_buildings:
+            if assimilator.assigned_harvesters < assimilator.ideal_harvesters:
+                workers = self.workers.closer_than(10, assimilator)
+                if workers:
+                    workers.random.gather(assimilator)   
+        # put idle probes to work
+        for probe in self.workers.idle:
+            probe.gather(self.mineral_field.closest_to(nexus))
+
+        # Research Warp Gate if Cybernetics Core is complete
+        if self.structures(UnitTypeId.CYBERNETICSCORE).ready and self.can_afford(UpgradeId.WARPGATERESEARCH) and self.already_pending_upgrade(UpgradeId.WARPGATERESEARCH) == 0:
+            ccore = self.structures(UnitTypeId.CYBERNETICSCORE).ready.first
+            if ccore.is_idle:
+                ccore.research(UpgradeId.WARPGATERESEARCH)
+                        
+        # Morph to warp gates when warp gate research is complete
+        if self.already_pending_upgrade(UpgradeId.WARPGATERESEARCH) == 0 and self.structures(UnitTypeId.GATEWAY).ready:
+            for gateway in self.structures(UnitTypeId.GATEWAY).ready.idle:
+                gateway(AbilityId.MORPH_WARPGATE)
+
+        # warp in zealots from warpgates near a pylon if there are 6 warpgates else build zealots
+        if self.structures(UnitTypeId.WARPGATE).ready:
+            if self.structures(UnitTypeId.WARPGATE).amount + self.structures(UnitTypeId.GATEWAY).amount >= 11:
+                await self.warp_new_units(pylon)
+        elif not self.structures(UnitTypeId.WARPGATE).ready: 
+            if self.structures(UnitTypeId.GATEWAY).amount + self.already_pending(UnitTypeId.GATEWAY)>= 10:
+                for gateway in self.structures(UnitTypeId.GATEWAY).ready.idle:
+                    if self.can_afford(UnitTypeId.ZEALOT):
+                        gateway.train(UnitTypeId.ZEALOT)
+        
+        
+        
+        
+        # if we hit supply cap surrender if not move zealtots to the center of the map
+        zealots = self.units(UnitTypeId.ZEALOT)
+        if self.supply_used == 200:
+            print(self.time_formatted, "supply cap reached with:", self.structures(UnitTypeId.WARPGATE).ready.amount, "warpgates","+", self.structures(UnitTypeId.PYLON).ready.amount, "pylons", "and", self.townhalls.amount, "nexuses", "+", self.units(UnitTypeId.ZEALOT).amount, "zealots","and", self.workers.amount, "probes")
+            await self.chat_send("Suppy Cap Reached at:" + self.time_formatted)
+            self.client.leave
+        else:
+            for zealot in zealots:
+                zealot(AbilityId.ATTACK, nexus.position.towards(self.game_info.map_center, 5))
+        
+
+        # Chrono boost nexus if cybernetics core is not idle and warpgates WARPGATETRAIN_ZEALOT is not available         
+        if self.structures(UnitTypeId.WARPGATE).amount + self.structures(UnitTypeId.GATEWAY).amount >= 11:
+            warpgates = self.structures(UnitTypeId.WARPGATE).ready
+            for warpgate in warpgates:
+                abilities = await self.get_available_abilities(warpgate)
+                if not AbilityId.WARPGATETRAIN_ZEALOT in abilities:
+                    if not warpgate.has_buff(BuffId.CHRONOBOOSTENERGYCOST):
+                        if nexus.energy >= 50:
+                            nexus(AbilityId.EFFECT_CHRONOBOOSTENERGYCOST, warpgate)
+        elif self.structures(UnitTypeId.CYBERNETICSCORE).ready:
+            ccore = self.structures(UnitTypeId.CYBERNETICSCORE).ready.first
+            if not ccore.has_buff(BuffId.CHRONOBOOSTENERGYCOST) and not ccore.is_idle:
+                if nexus.energy >= 50:
+                    nexus(AbilityId.EFFECT_CHRONOBOOSTENERGYCOST, ccore)
+        else:
+            if not nexus.has_buff(BuffId.CHRONOBOOSTENERGYCOST) and not nexus.is_idle:
+                if nexus.energy >= 50 and self.time > 17:
+                    nexus(AbilityId.EFFECT_CHRONOBOOSTENERGYCOST, nexus)
+        
+    
+        
+
+
+        
+
+        
+            
+    
+    async def on_end(self, result: Result):
+        """
+        This code runs once at the end of the game
+        Do things here after the game ends
+        """
+        print("Game ended.")